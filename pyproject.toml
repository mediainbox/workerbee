[tool.poetry]
name = "ai-worker"
<<<<<<< HEAD
version = "0.2.0"
=======
version = "0.1.10"
>>>>>>> 4eaa02ff
description = "api server that posts capabilities, and accepts jobs"
authors = ["erik aronesty <erik@q32.com>"]
license = "MIT"
readme = "README.md"
packages = [{include = "ai_worker"}, {include = "gguf_loader"}]

[tool.poetry.dependencies]
python = ">=3.10,<3.13"
llama-cpp-python = {extras = ["server"], version = "0.2.7"}
pydantic-settings = "^2.0.3"
fastapi = "^0.103.1"
websockets = "^11.0.3"
httpx = "^0.24.1"
psutil = "^5.9.5"
huggingface-hub = "^0.16.4"
sentencepiece = "^0.1.99"
python-dotenv = "^1.0.0"
pynvml = "^11.5.0"
gguf = "^0.3.2"
boto3 = "^1.28.45"
itsdangerous = "^2.1.2"
httpx-sse = "^0.3.1"
pyopencl = "^2023.1.2"
<<<<<<< HEAD
transformers = "^4.34.0"
accelerate = "^0.23.0"
peft = "^0.5.0"

[tool.poetry.group.torch.dependencies]
bitsandbytes = "^0.41.1"
torch = "2.1.0"
datasets = "^2.14.5"
scipy = "^1.11.3"
=======
coincurve = "^18.0.0"
>>>>>>> 4eaa02ff


[tool.poetry.group.dev.dependencies]
pytest = "^7.4.0"
pytest-asyncio = "^0.21.1"
pyinstaller = "^5.13.2"
boto3 = "^1.28.43"
ruff = "^0.0.288"
toml = "^0.10.2"


[tool.poetry.scripts]
gputopia_worker = 'ai_worker.main:main'

[build-system]
requires = ["poetry-core"]
build-backend = "poetry.core.masonry.api"<|MERGE_RESOLUTION|>--- conflicted
+++ resolved
@@ -1,10 +1,6 @@
 [tool.poetry]
 name = "ai-worker"
-<<<<<<< HEAD
 version = "0.2.0"
-=======
-version = "0.1.10"
->>>>>>> 4eaa02ff
 description = "api server that posts capabilities, and accepts jobs"
 authors = ["erik aronesty <erik@q32.com>"]
 license = "MIT"
@@ -28,19 +24,16 @@
 itsdangerous = "^2.1.2"
 httpx-sse = "^0.3.1"
 pyopencl = "^2023.1.2"
-<<<<<<< HEAD
-transformers = "^4.34.0"
-accelerate = "^0.23.0"
-peft = "^0.5.0"
 
 [tool.poetry.group.torch.dependencies]
 bitsandbytes = "^0.41.1"
 torch = "2.1.0"
 datasets = "^2.14.5"
 scipy = "^1.11.3"
-=======
 coincurve = "^18.0.0"
->>>>>>> 4eaa02ff
+transformers = "^4.34.0"
+accelerate = "^0.23.0"
+peft = "^0.5.0"
 
 
 [tool.poetry.group.dev.dependencies]
