[tool.poetry]
name = "ai-worker"
version = "0.2.0"
description = "api server that posts capabilities, and accepts jobs"
authors = ["erik aronesty <erik@q32.com>"]
license = "MIT"
readme = "README.md"
packages = [{include = "ai_worker"}, {include = "gguf_loader"}]

[tool.poetry.dependencies]
python = ">=3.10,<3.13"
llama-cpp-python = {extras = ["server"], version = "0.2.7"}
pydantic-settings = "^2.0.3"
fastapi = "^0.103.1"
websockets = "^11.0.3"
httpx = "^0.24.1"
psutil = "^5.9.5"
huggingface-hub = "^0.16.4"
sentencepiece = "^0.1.99"
python-dotenv = "^1.0.0"
pynvml = "^11.5.0"
gguf = "^0.3.2"
boto3 = "^1.28.45"
itsdangerous = "^2.1.2"
httpx-sse = "^0.3.1"
pyopencl = "^2023.1.2"
<<<<<<< HEAD
=======

[tool.poetry.group.torch]
optional = true
>>>>>>> b7c1049c

[tool.poetry.group.torch.dependencies]
bitsandbytes = "^0.41.1"
torch = "2.1.0"
datasets = "^2.14.5"
scipy = "^1.11.3"
<<<<<<< HEAD
coincurve = "^18.0.0"
=======
>>>>>>> b7c1049c
transformers = "^4.34.0"
accelerate = "^0.23.0"
peft = "^0.5.0"


[tool.poetry.group.dev.dependencies]
pytest = "^7.4.0"
pytest-asyncio = "^0.21.1"
pyinstaller = "^5.13.2"
boto3 = "^1.28.43"
ruff = "^0.0.288"
toml = "^0.10.2"


[tool.poetry.scripts]
gputopia_worker = 'ai_worker.main:main'

[build-system]
requires = ["poetry-core"]
build-backend = "poetry.core.masonry.api"<|MERGE_RESOLUTION|>--- conflicted
+++ resolved
@@ -24,22 +24,16 @@
 itsdangerous = "^2.1.2"
 httpx-sse = "^0.3.1"
 pyopencl = "^2023.1.2"
-<<<<<<< HEAD
-=======
+coincurve = "^18.0.0"
 
 [tool.poetry.group.torch]
 optional = true
->>>>>>> b7c1049c
 
 [tool.poetry.group.torch.dependencies]
 bitsandbytes = "^0.41.1"
 torch = "2.1.0"
 datasets = "^2.14.5"
 scipy = "^1.11.3"
-<<<<<<< HEAD
-coincurve = "^18.0.0"
-=======
->>>>>>> b7c1049c
 transformers = "^4.34.0"
 accelerate = "^0.23.0"
 peft = "^0.5.0"
