import argparse
import asyncio
import ctypes
import json
import logging
import logging.config
import multiprocessing
import os
import platform
import sys
import tempfile
import time
from hashlib import sha256, md5
from pprint import pprint
from typing import Optional, List
from base64 import urlsafe_b64encode as b64encode, urlsafe_b64decode as b64decode
import psutil
import websockets
from httpx import Response, AsyncClient
from httpx_sse import aconnect_sse
from llama_cpp.server.app import Settings as LlamaSettings, create_app as create_llama_app
import llama_cpp.server.app
from pydantic import BaseModel, Field
from pydantic_settings import BaseSettings, SettingsConfigDict
from pynvml.smi import nvidia_smi
import pyopencl
from dotenv import load_dotenv

try:
    from .fine_tune import FineTuner
except ImportError:
    FineTuner = None

from gguf_loader.main import get_size

from .gguf_reader import GGUFReader
from .key import PrivateKey
from .version import VERSION

APP_NAME = "gputopia"
ENV_PREFIX = APP_NAME.upper()

DEFAULT_COORDINATOR = "wss://queenbee.gputopia.ai/worker"

log = logging.getLogger(__name__)

load_dotenv()


class Req(BaseModel):
    openai_url: str
    openai_req: dict


class GpuInfo(BaseModel):
    name: Optional[str]
    uuid: Optional[str] = None
    memory: Optional[float]
    clock: Optional[int]
    clock_unit: Optional[str]


class ConnectMessage(BaseModel):
    worker_version: str
    capabilities: list[str]
    pubkey: str
    slug: str = ""
    sig: str = ""
    ln_url: str     # sent for back compat.  will drop this eventually
    ln_address: str
    auth_key: str   # user private auth token for queenbee
    cpu_count: int
    disk_space: int
    vram: int
    nv_gpu_count: Optional[int] = None
    nv_driver_version: Optional[str] = None
    nv_gpus: Optional[List[GpuInfo]] = []
    cl_driver_version: Optional[str] = None
    cl_gpus: Optional[List[GpuInfo]] = []
    web_gpus: Optional[List[GpuInfo]] = []


class Config(BaseSettings):
    model_config = SettingsConfigDict(
        env_prefix=ENV_PREFIX, case_sensitive=False)
    auth_key: str = Field('', description="authentication key for a user account")
    queen_url: str = Field(DEFAULT_COORDINATOR, description="websocket url of the coordinator")
    ln_address: str = Field('DONT_PAY_ME', description="a lightning address")
    loops: int = Field(0, description=argparse.SUPPRESS, exclude=True)
    debug: bool = Field(False, description="verbose debugging info")
    test_model: str = Field("", description="specify a HF_REPO/PATH[:FILTER?] to test")
    test_max_tokens: int = Field(16, description="number of tokens to generate when testing")
    low_vram: bool = Field(False, description="use if you have more gpu ram than cpu ram")
    main_gpu: int = 0
    tensor_split: str = Field("", description="comma-delimited list of ratio numbers, one for each gpu")
    force_layers: int = Field(0, description="force layers to load in the gpu")
    layer_offset: int = Field(2, description="reduce the layer guess by this")
    tmp_dir: str = Field(os.path.join(tempfile.gettempdir(), "gputopia-worker"),
                         description="temp folder for data files and checkpoints")

    config: str = Field(os.path.expanduser("~/.config/gputopia"), description="config file location")
    privkey: str = Field("", description=argparse.SUPPRESS, exclude=True)

def get_free_space_mb(dirname):
    """Return folder/drive free space (in megabytes)."""
    if platform.system() == 'Windows':
        free_bytes = ctypes.c_ulonglong(0)
        ctypes.windll.kernel32.GetDiskFreeSpaceExW(
            ctypes.c_wchar_p(dirname), None, None, ctypes.pointer(free_bytes))
        return free_bytes.value / 1024 / 1024
    else:
        st = os.statvfs(dirname)
        return st.f_bavail * st.f_frsize / 1024 / 1024


class WorkerMain:
    def __init__(self, conf: Config):
        self.__connect_info: Optional[ConnectMessage] = None
        self.conf = conf
        self._gen_or_load_priv()
        self.__sk = PrivateKey(b64decode(self.conf.privkey))
        self.pubkey = self.__sk.public_key.to_b64()
        if self.conf.main_gpu or self.conf.tensor_split:
            self.slug = b64encode(md5((str(self.conf.main_gpu) + self.conf.tensor_split).encode()).digest()).decode()
        else:
            self.slug = ""
        self.stopped = False
        self.llama = None
        self.llama_model = None
        self.llama_cli: Optional[AsyncClient] = None
        if FineTuner:
            self.fine_tuner = FineTuner(self.conf)

    def _gen_or_load_priv(self) -> None:
        if not self.conf.privkey:
            cfg = self.conf.config
            if os.path.exists(cfg):
                with open(cfg, encoding="utf8") as fh:
                    js = json.load(fh)
            else:
                js = {}
            if not js.get("privkey"):
                js["privkey"] = b64encode(os.urandom(32)).decode()
                with open(cfg, "w", encoding="utf8") as fh:
                    json.dump(js, fh, indent=4)
            self.conf.privkey = js["privkey"]

    def sign(self, msg: ConnectMessage):
        js = msg.model_dump(mode="json")
        js.pop("sig", None)
        # this is needed for a consistent dump!
        dump = json.dumps(js, separators=(",", ":"), sort_keys=True, ensure_ascii=False)
        h32 = sha256(dump.encode()).digest()
        msg.sig = self.__sk.sign(h32)

    async def test_model(self):
        pprint(self.connect_info().model_dump())
        start = time.monotonic()
        await self.load_model(self.conf.test_model)
        load = time.monotonic() - start
        openai_url = "/v1/chat/completions"

        results = []
        for genre in ("sci-fi", "romance", "political", "kids", "teen", "anime"):
            start = time.monotonic()
            openai_req = dict(
                model=self.conf.test_model,
                messages=[
                    {"role": "system", "content": "You are a helpful assistant."},
                    {"role": "user",
                     "content": f"In the style of Edgar Allen Poe, please write a short {genre} story that is no more than 3 sentences."},
                ],
                max_tokens=self.conf.test_max_tokens
            )
            res: Response = await self.llama_cli.post(openai_url, json=openai_req)
            results.append((res.text, time.monotonic() - start))

        print("Load time:", load)
        sumt = 0.0
        for ent in results:
            usage = json.loads(ent[0])["usage"]
            secs = ent[1]
            sumt += secs
            print("Usage:", usage, secs)
        print("Average:", sumt / len(results))

    async def run(self):
        if self.conf.test_model:
            await self.test_model()
            return

        async for websocket in websockets.connect(self.conf.queen_url):
            if self.stopped:
                break
            try:
                await self.run_ws(websocket)
            except websockets.ConnectionClosed:
                continue
            except Exception:
                log.exception("error in worker")
            if self.stopped:
                break

    async def guess_layers(self, model_path):
        if self.conf.force_layers:
            return self.conf.force_layers

        rd = GGUFReader(model_path)

        layers = rd.layers()
        est_ram = rd.vram_estimate()

        info = self.connect_info()

        tot_mem = 0

        for gpu in info.nv_gpus:
            tot_mem += gpu.memory * 1000000

        if est_ram > tot_mem:
            est_layers = tot_mem // (est_ram / layers)
        else:
            est_layers = layers

        log.info("guessing layers: %s (tm %s el %s er %s)",
                 est_layers, tot_mem, est_layers, est_ram)

        return max(0, est_layers - self.conf.layer_offset)

    async def load_model(self, name):
        if name == self.llama_model:
            return
        log.debug("loading model: %s", name)
        model_path = await self.get_model(name)

        if llama_cpp.server.app.llama:
            # critical... must del this before creating a new app
            del llama_cpp.server.app.llama

        sp = None
        if self.conf.tensor_split:
            sp = [float(x) for x in self.conf.tensor_split.split(",")]
        settings = LlamaSettings(model=model_path, n_gpu_layers=await self.guess_layers(model_path), seed=-1,
                                 embedding=True, cache=True, port=8181,
                                 main_gpu=self.conf.main_gpu, tensor_split=sp)
        self.llama = create_llama_app(settings)
        self.llama_cli = AsyncClient(app=self.llama, base_url="http://test")
        self.llama_model = name

    def _get_connect_info(self) -> ConnectMessage:
        disk_space = get_free_space_mb(".")

        caps = []

        caps += ['llama-infer']

        if self.fine_tuner:
            caps += ["llama-fine-tune"]

        connect_msg = ConnectMessage(
            worker_version=VERSION,
<<<<<<< HEAD
            capabilitied=caps,
=======
            capabilities=caps,
            worker_id=self.conf.worker_id,
>>>>>>> b7c1049c
            ln_url=self.conf.ln_address,  # todo: remove eventually
            pubkey=self.pubkey,
            slug=self.slug,
            ln_address=self.conf.ln_address,
            auth_key=self.conf.auth_key,
            disk_space=int(disk_space),
            cpu_count=multiprocessing.cpu_count(),
            vram=psutil.virtual_memory().available,
        )

        self.sign(connect_msg)

        try:
            nv = nvidia_smi.getInstance()
            dq = nv.DeviceQuery()

            connect_msg.nv_gpu_count = dq.get("count")
            connect_msg.nv_driver_version = dq["driver_version"]
            connect_msg.nv_gpus = [
                GpuInfo(
                    name=g.get("product_name"),
                    uuid=g.get("uuid"),
                    memory=g.get("fb_memory_usage", {}).get("total"),
                    clock=g.get("clocks", {}).get("graphics_clock"),
                    clock_unit=g.get("clocks", {}).get("unit"),
                ) for g in dq.get("gpu", [])
            ]

        except Exception as ex:
            log.debug("no nvidia: %s", ex)

        try:
            for platform in pyopencl.get_platforms():
                if "nvidia" in platform.name.lower():
                    continue
                connect_msg.cl_driver_version = platform.version
                for device in platform.get_devices():
                    inf = GpuInfo(
                        name=device.name,
                        memory=int(device.global_mem_size / 1000000),
                        clock=device.max_clock_frequency,
                        clock_unit="mhz"
                    )
                    connect_msg.cl_gpus.append(inf)
        except Exception as ex:
            log.debug("no opencl: %s", ex)

        return connect_msg

    def connect_info(self) -> ConnectMessage:
        if not self.__connect_info:
            self.__connect_info = self._get_connect_info()
        return self.__connect_info

    def connect_message(self) -> str:
        info = self.connect_info()
        return info.model_dump_json()

    async def run_ws(self, ws: websockets.WebSocketCommonProtocol):
        msg = self.connect_message()
        log.info("connect queen: %s", msg)
        await ws.send(msg)

        loops = 0
        while not self.stopped:
            try:
                await self.run_one(ws)
            finally:
                loops += 1
                if self.conf.loops and loops == self.conf.loops:
                    await asyncio.sleep(1)
                    self.stopped = True

    async def run_one(self, ws: websockets.WebSocketCommonProtocol):
        req_str = await ws.recv()
        try:
            req = Req.model_validate_json(req_str)
            model = req.openai_req.get("model")

            log.debug("loading %s", model)

            st = time.monotonic()
            if req.openai_url == "/v1/fine_tuning/jobs":
                async for event in self.fine_tuner.fine_tune(req.openai_req):
                    await ws.send(json.dumps(event))
            elif req.openai_req.get("stream"):
                await self.load_model(model)
                async with aconnect_sse(self.llama_cli, "POST", req.openai_url, json=req.openai_req) as sse:
                    async for event in sse.aiter_sse():
                        if event.data != "[DONE]":
                            await ws.send(event.data)
                await ws.send("{}")
            else:
                await self.load_model(model)
                res: Response = await self.llama_cli.post(req.openai_url, json=req.openai_req)
                await ws.send(res.text)
            en = time.monotonic()
            log.info("done %s (%s secs)", model, en - st)
        except Exception as ex:
            log.exception("error running request: %s", req_str)
            await ws.send(json.dumps({"error": str(ex), "error_type": type(ex).__name__}))

    async def get_model(self, name):
        return await self.download_model(name)

    async def download_model(self, name):
        # uses hf cache, so no need to handle here
        from gguf_loader.main import download_gguf
        size = get_size(name)
        await self.free_up_space(size)
        loop = asyncio.get_running_loop()
        path = await loop.run_in_executor(None, lambda: download_gguf(name))
        return path

    def report_done(self, name):
        print("\r", name, 100)

    def report_pct(self, name, pct):
        print("\r", name, pct, end='')

    async def free_up_space(self, size):
        pass


def main(argv=None):
    logging.basicConfig(level=logging.INFO,
                        format='%(asctime)s - %(name)s - %(levelname)s - %(message)s',
                        stream=sys.stdout)

    parser = argparse.ArgumentParser(description=f"""
Start an AI worker and start accepting jobs.

At a minimum, specify an --ln_address=xxxx@getalby.com.

You can specify any config variables in a .env or via the environment variable instead.
Use {ENV_PREFIX} as the prefix.

For example:
{ENV_PREFIX}_LN_ADDRESS=xxxx@getalby.com 
    """, formatter_class=argparse.RawTextHelpFormatter)

    arg_names = []
    for name, field in Config.model_fields.items():
        description = field.description
        if field.default and description is not None and description != argparse.SUPPRESS:
            description += f" (default: {field.default})"
        args = dict(
            dest=name,
            type=field.annotation if field.annotation is not None else str,
            help=description,
            action="store_true" if field.annotation is bool else "store",
        )
        if field.default:
            args["default"] = field.default
        if field.annotation is bool:
            args.pop("type")
        arg_names.append(name)
        parser.add_argument(f"--{name}", **args)

    parser.add_argument(f"--version", action="store_true")

    # todo: back compat.   remove eventually
    parser.add_argument(f"--ln_url", type=str, help=argparse.SUPPRESS)

    args = parser.parse_args(args=argv)

    if os.path.exists(args.config):
        with open(args.config, "r", encoding="utf8") as fh:
            for k, v in json.load(fh).items():
                cv = getattr(args, k)
                if cv is None or cv == Config.model_fields[k].default:
                    setattr(args, k, v)

    if args.debug:
        log.setLevel(logging.DEBUG)

    if args.ln_url:
        args.ln_address = args.ln_url

    if args.version:
        print(VERSION)
        exit(0)

    if os.path.exists("gputopia-worker.ini"):
        logging.config.fileConfig("gputopia-worker.ini")

    conf = Config(**{k: getattr(args, k) for k in arg_names if getattr(args, k) is not None})

    log.debug("config: %s", conf)
    wm = WorkerMain(conf)

    asyncio.run(wm.run())<|MERGE_RESOLUTION|>--- conflicted
+++ resolved
@@ -259,12 +259,7 @@
 
         connect_msg = ConnectMessage(
             worker_version=VERSION,
-<<<<<<< HEAD
-            capabilitied=caps,
-=======
             capabilities=caps,
-            worker_id=self.conf.worker_id,
->>>>>>> b7c1049c
             ln_url=self.conf.ln_address,  # todo: remove eventually
             pubkey=self.pubkey,
             slug=self.slug,
